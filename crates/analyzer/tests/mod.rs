use std::fs;

mod framework;

/// A macro to automatically generate a test case from a corresponding PHP file.
///
/// # Variants
///
/// - `test_case!(test_name)`: Creates a test using default settings.
/// - `test_case!(test_name, settings_expression)`: Creates a test with custom settings.
///
/// For a given test name, e.g., `my_test`, this macro will:
///
/// 1. Create a test function named `my_test`.
/// 2. Read the content from the file `cases/my_test.php`.
/// 3. Create and run a `TestCase` with that content and the specified settings.
macro_rules! test_case {
    ($test_name:ident, $settings:expr) => {
        #[test]
        fn $test_name() {
            let content = include_str!(concat!("cases/", stringify!($test_name), ".php"));
            $crate::framework::TestCase::new(stringify!($test_name), content).settings($settings).run();
        }
    };
    ($test_name:ident) => {
        #[test]
        fn $test_name() {
            let content = include_str!(concat!("cases/", stringify!($test_name), ".php"));
            $crate::framework::TestCase::new(stringify!($test_name), content).run();
        }
    };
}

test_case!(accessing_undefined_class_constant);
test_case!(argument_count);
test_case!(array_list_reconciliation);
test_case!(array_shape_fields);
test_case!(assert_generic_array_key_is_array_key);
test_case!(bare_identifier_in_array_access);
test_case!(class_like_constant_access);
test_case!(collection_types);
test_case!(condition_is_too_complex);
test_case!(conditional_if_else);
test_case!(conditional_return_resolved_to_left);
test_case!(conditional_return_resolved_to_right);
test_case!(conditional_return_with_assignment_in_condition);
test_case!(const_array_key);
test_case!(docblock_type_narrowing);
test_case!(docblock_type_parsing_verification);
test_case!(empty_switch);
test_case!(generic_shape_coercion);
test_case!(int_or_float);
test_case!(integer_range_reconciliation);
test_case!(integer_reconciliation);
test_case!(isset_and_nullable_access_assertions);
test_case!(iterable_count);
test_case!(iterable_reconciliation);
test_case!(non_empty_string_magic_constant);
test_case!(numeric_reconciliation);
test_case!(priority_queue_implementation);
test_case!(psl_integration);
test_case!(reconcile_array_index_type);
test_case!(reconcile_empty_string);
test_case!(reconcile_non_empty_string);
test_case!(reconcile_properties);
test_case!(reconciling_generic_parameter);
test_case!(recursive_templates);
test_case!(resource_reconciliation);
test_case!(scalar_types_reconciliation);
test_case!(string_reconciliation);
test_case!(switch_complex_logic);
test_case!(switch_default_only);
test_case!(switch_empty_case);
test_case!(switch_fall_through);
test_case!(switch_mixed_fall_through);
test_case!(switch_multiple_cases);
test_case!(switch_no_break);
test_case!(switch_simple_break);
test_case!(switch_statement);
test_case!(switch_string_subject);
test_case!(switch_with_return);
test_case!(type_guard_followed_by_redundant_check);
test_case!(type_narrowing_and_assertions);
test_case!(unspecified_callable_or_closure);
test_case!(untemplated_generic_parameters);
test_case!(untyped_callable_parameter);
test_case!(yield_array_value);
test_case!(yield_from_generator);
test_case!(yield_from_invalid_key);
test_case!(yield_from_invalid_type);
test_case!(yield_from_non_iterable);
test_case!(yield_global_scope);
test_case!(yield_invalid_key);
test_case!(yield_invalid_value);
test_case!(yield_merge_iterables);
test_case!(switch_always_matching_case);
test_case!(switch_case_after_default_is_unreachable);
test_case!(switch_logically_unreachable_case);
test_case!(switch_on_literal);
test_case!(switch_redundant_condition);
test_case!(conditional_always_truthy);
test_case!(conditional_always_falsy);
test_case!(conditional_mixed_types);
test_case!(conditional_with_assignment);
test_case!(conditional_nested);
test_case!(elvis_operator_with_null);
test_case!(elvis_operator_with_falsy_string);
test_case!(short_ternary_with_truthy);
test_case!(short_ternary_with_falsy);
test_case!(conditional_type_narrowing);
test_case!(type_is_not_narrowed_by_nested_conditional_exit);
test_case!(dynamic_array_key_in_string_interpolation);
test_case!(big_numbers);
test_case!(numeric_non_lowercase_string);
test_case!(not_equal_negation);
test_case!(overload_resolution_for_callable);
test_case!(fully_qualified_use_prefix);
test_case!(extends_inheritance_happy_path);
test_case!(extends_inheritance_error_path);
test_case!(implements_inheritance_happy_path);
test_case!(implements_inheritance_error_path);
test_case!(use_inheritance_happy_path);
test_case!(use_inheritance_error_path);
test_case!(templated_trait_use);
test_case!(template_parameter_sanity_check);
test_case!(calling_trait_required_method);
test_case!(useless_statements);
test_case!(complex_template_constraint);
test_case!(docblock_var_override);
test_case!(isset_refinement_on_object_properties);
test_case!(array_shape_reconciliation);
test_case!(retain_possibly_undefined_in_array_access);
test_case!(static_return_generic_override);
test_case!(default_parameter_inference);
test_case!(infer_class_string_on_generic_object);
test_case!(redefined_loop_variables);
test_case!(keyed_array_list_inference);
test_case!(require_implements_inherited);
test_case!(readonly_proptected_set);
test_case!(value_of_enum_resolution);
test_case!(assert_or_type);
test_case!(infere_closure_parameter_type);
test_case!(negated_union_type);
test_case!(reference_constraint_violation);
test_case!(unreferencable_expression);
test_case!(pass_by_ref);
test_case!(return_by_ref);
test_case!(array_refs);
test_case!(ref_constraint_conflict);
test_case!(match_not_exhaustive);
test_case!(match_expression);
test_case!(match_arm_reaching);
test_case!(properties_added_to_context);
test_case!(throwing_exceptions);
test_case!(reference_reused_from_confusing_scope);
test_case!(reconcile_literl_class_string);
test_case!(class_string_is_never_equal_to_literal_string);
test_case!(narrow_class_string_match);
test_case!(narrow_non_final_class_string_match);
test_case!(expand_class_constant_type);
test_case!(iterator_to_array);
test_case!(arrow_function_inherits_method_templates);
test_case!(all_paths_return_value);

// Github Issues
test_case!(issue_275);
test_case!(issue_306);
test_case!(issue_355);
test_case!(issue_357);
test_case!(issue_358);
test_case!(issue_359);
test_case!(issue_360);
test_case!(issue_361);
test_case!(issue_362);
test_case!(issue_366);
test_case!(issue_368);
test_case!(issue_388);
test_case!(issue_390);
test_case!(issue_391);
test_case!(issue_393);
test_case!(issue_396);
test_case!(issue_400);
<<<<<<< HEAD
test_case!(issue_415);
=======
test_case!(issue_417);

#[test]
fn test_all_test_cases_are_ran() {
    let test_case_file = include_str!("mod.rs");
    let test_cases_dir = fs::read_dir(concat!(env!("CARGO_MANIFEST_DIR"), "/tests/cases")).unwrap();

    for entry in test_cases_dir {
        let path = entry.unwrap().path();
        if !path.is_file() {
            continue;
        }

        let file_name = path.file_stem().unwrap().to_str().unwrap();
        assert!(
            test_case_file.contains(&format!("test_case!({})", file_name)),
            "File '{}' was not found as a test case",
            file_name
        );
    }
}
>>>>>>> df20b0bb
<|MERGE_RESOLUTION|>--- conflicted
+++ resolved
@@ -180,9 +180,7 @@
 test_case!(issue_393);
 test_case!(issue_396);
 test_case!(issue_400);
-<<<<<<< HEAD
 test_case!(issue_415);
-=======
 test_case!(issue_417);
 
 #[test]
@@ -203,5 +201,4 @@
             file_name
         );
     }
-}
->>>>>>> df20b0bb
+}
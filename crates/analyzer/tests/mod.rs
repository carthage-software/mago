use std::fs;

mod framework;

/// A macro to automatically generate a test case from a corresponding PHP file.
///
/// # Variants
///
/// - `test_case!(test_name)`: Creates a test using default settings.
/// - `test_case!(test_name, settings_expression)`: Creates a test with custom settings.
///
/// For a given test name, e.g., `my_test`, this macro will:
///
/// 1. Create a test function named `my_test`.
/// 2. Read the content from the file `cases/my_test.php`.
/// 3. Create and run a `TestCase` with that content and the specified settings.
macro_rules! test_case {
    ($test_name:ident, $settings:expr) => {
        #[test]
        fn $test_name() {
            let content = include_str!(concat!("cases/", stringify!($test_name), ".php"));
            $crate::framework::TestCase::new(stringify!($test_name), content).settings($settings).run();
        }
    };
    ($test_name:ident) => {
        #[test]
        fn $test_name() {
            let content = include_str!(concat!("cases/", stringify!($test_name), ".php"));
            $crate::framework::TestCase::new(stringify!($test_name), content).run();
        }
    };
}

test_case!(accessing_undefined_class_constant);
test_case!(argument_count);
test_case!(array_list_reconciliation);
test_case!(array_shape_fields);
test_case!(assert_generic_array_key_is_array_key);
test_case!(bare_identifier_in_array_access);
test_case!(class_like_constant_access);
test_case!(collection_types);
test_case!(condition_is_too_complex);
test_case!(conditional_if_else);
test_case!(conditional_return_resolved_to_left);
test_case!(conditional_return_resolved_to_right);
test_case!(conditional_return_with_assignment_in_condition);
test_case!(const_array_key);
test_case!(docblock_type_narrowing);
test_case!(docblock_type_parsing_verification);
test_case!(empty_switch);
test_case!(generic_shape_coercion);
test_case!(int_or_float);
test_case!(integer_range_reconciliation);
test_case!(integer_reconciliation);
test_case!(isset_and_nullable_access_assertions);
test_case!(iterable_count);
test_case!(iterable_reconciliation);
test_case!(non_empty_string_magic_constant);
test_case!(numeric_reconciliation);
test_case!(priority_queue_implementation);
test_case!(psl_integration);
test_case!(reconcile_array_index_type);
test_case!(reconcile_empty_string);
test_case!(reconcile_non_empty_string);
test_case!(reconcile_properties);
test_case!(reconciling_generic_parameter);
test_case!(recursive_templates);
test_case!(resource_reconciliation);
test_case!(scalar_types_reconciliation);
test_case!(string_reconciliation);
test_case!(switch_complex_logic);
test_case!(switch_default_only);
test_case!(switch_empty_case);
test_case!(switch_fall_through);
test_case!(switch_mixed_fall_through);
test_case!(switch_multiple_cases);
test_case!(switch_no_break);
test_case!(switch_simple_break);
test_case!(switch_statement);
test_case!(switch_string_subject);
test_case!(switch_with_return);
test_case!(type_guard_followed_by_redundant_check);
test_case!(type_narrowing_and_assertions);
test_case!(unspecified_callable_or_closure);
test_case!(untemplated_generic_parameters);
test_case!(untyped_callable_parameter);
test_case!(yield_array_value);
test_case!(yield_from_generator);
test_case!(yield_from_invalid_key);
test_case!(yield_from_invalid_type);
test_case!(yield_from_non_iterable);
test_case!(yield_global_scope);
test_case!(yield_invalid_key);
test_case!(yield_invalid_value);
test_case!(yield_merge_iterables);
test_case!(switch_always_matching_case);
test_case!(switch_case_after_default_is_unreachable);
test_case!(switch_logically_unreachable_case);
test_case!(switch_on_literal);
test_case!(switch_redundant_condition);
test_case!(conditional_always_truthy);
test_case!(conditional_always_falsy);
test_case!(conditional_mixed_types);
test_case!(conditional_with_assignment);
test_case!(conditional_nested);
test_case!(elvis_operator_with_null);
test_case!(elvis_operator_with_falsy_string);
test_case!(short_ternary_with_truthy);
test_case!(short_ternary_with_falsy);
test_case!(conditional_type_narrowing);
test_case!(type_is_not_narrowed_by_nested_conditional_exit);
test_case!(dynamic_array_key_in_string_interpolation);
test_case!(big_numbers);
test_case!(numeric_non_lowercase_string);
test_case!(not_equal_negation);
test_case!(overload_resolution_for_callable);
test_case!(fully_qualified_use_prefix);
test_case!(extends_inheritance_happy_path);
test_case!(extends_inheritance_error_path);
test_case!(implements_inheritance_happy_path);
test_case!(implements_inheritance_error_path);
test_case!(use_inheritance_happy_path);
test_case!(use_inheritance_error_path);
test_case!(templated_trait_use);
test_case!(template_parameter_sanity_check);
test_case!(calling_trait_required_method);
test_case!(useless_statements);
test_case!(complex_template_constraint);
test_case!(docblock_var_override);
test_case!(isset_refinement_on_object_properties);
test_case!(array_shape_reconciliation);
test_case!(retain_possibly_undefined_in_array_access);
test_case!(static_return_generic_override);
test_case!(default_parameter_inference);
test_case!(infer_class_string_on_generic_object);
test_case!(redefined_loop_variables);
test_case!(keyed_array_list_inference);
test_case!(require_implements_inherited);
test_case!(readonly_proptected_set);
test_case!(value_of_enum_resolution);
test_case!(assert_or_type);
test_case!(infere_closure_parameter_type);
test_case!(negated_union_type);
test_case!(reference_constraint_violation);
test_case!(unreferencable_expression);
test_case!(pass_by_ref);
test_case!(return_by_ref);
test_case!(array_refs);
test_case!(ref_constraint_conflict);
test_case!(match_not_exhaustive);
test_case!(match_expression);
test_case!(match_arm_reaching);
test_case!(properties_added_to_context);
test_case!(throwing_exceptions);
test_case!(reference_reused_from_confusing_scope);
test_case!(reconcile_literl_class_string);
test_case!(class_string_is_never_equal_to_literal_string);
test_case!(narrow_class_string_match);
test_case!(narrow_non_final_class_string_match);
test_case!(expand_class_constant_type);
test_case!(iterator_to_array);
test_case!(arrow_function_inherits_method_templates);
test_case!(all_paths_return_value);

// Github Issues
test_case!(issue_306);
test_case!(issue_355);
test_case!(issue_357);
test_case!(issue_358);
test_case!(issue_359);
test_case!(issue_360);
test_case!(issue_361);
test_case!(issue_362);
test_case!(issue_366);
test_case!(issue_368);
test_case!(issue_388);
test_case!(issue_390);
test_case!(issue_391);
test_case!(issue_393);
test_case!(issue_396);
test_case!(issue_400);
<<<<<<< HEAD
test_case!(issue_417);
=======

#[test]
fn test_all_test_cases_are_ran() {
    let test_case_file = include_str!("mod.rs");
    let test_cases_dir = fs::read_dir(concat!(env!("CARGO_MANIFEST_DIR"), "/tests/cases")).unwrap();

    for entry in test_cases_dir {
        let path = entry.unwrap().path();
        if !path.is_file() {
            continue;
        }

        let file_name = path.file_stem().unwrap().to_str().unwrap();
        assert!(
            test_case_file.contains(&format!("test_case!({})", file_name)),
            "File '{}' was not found as a test case",
            file_name
        );
    }
}
>>>>>>> dc176197
<|MERGE_RESOLUTION|>--- conflicted
+++ resolved
@@ -179,9 +179,7 @@
 test_case!(issue_393);
 test_case!(issue_396);
 test_case!(issue_400);
-<<<<<<< HEAD
 test_case!(issue_417);
-=======
 
 #[test]
 fn test_all_test_cases_are_ran() {
@@ -201,5 +199,4 @@
             file_name
         );
     }
-}
->>>>>>> dc176197
+}
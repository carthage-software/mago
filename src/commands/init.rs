use std::path::Path;
use std::path::PathBuf;
use std::process::ExitCode;
use std::str::FromStr;

use clap::Parser;
use colored::Colorize;
use dialoguer::Confirm;
use dialoguer::Input;
use dialoguer::MultiSelect;
use dialoguer::console::style;
use dialoguer::theme::ColorfulTheme;

use mago_composer::AutoloadPsr4value;
use mago_composer::ComposerPackage;
use mago_composer::ComposerPackageAutoloadDevPsr4value;
use mago_linter::integration::Integration;
use mago_php_version::PHPVersion;

use crate::config::Configuration;
use crate::consts::COMPOSER_JSON_FILE;
use crate::consts::CONFIGURATION_FILE_NAME;
use crate::consts::DEFAULT_PHP_VERSION;
use crate::error::Error;
use crate::utils::version::extract_minimum_php_version;

const CONFIGURATION_TEMPLATE: &str = r#"# Welcome to Mago!
# For full documentation, see https://mago.carthage.software/tools/overview
php-version = "{php_version}"

[source]
paths = [{paths}]
includes = [{includes}]
excludes = [{excludes}]

[formatter]
print-width = {print_width}
tab-width = {tab_width}
use-tabs = {use_tabs}

[linter]
integrations = [{integrations}]

[linter.rules]
ambiguous-function-call = { enabled = false }
literal-named-argument = { enabled = false }
halstead = { effort-threshold = 7000 }

[analyzer]
{analyzer_settings}
"#;

#[derive(Parser, Debug)]
#[command(
    name = "init",
    about = "Initialize Mago for your project with a guided setup.",
    long_about = "Creates a new mago.toml configuration file by walking you through a setup process."
)]
pub struct InitCommand;

<<<<<<< HEAD
pub fn execute(
    _: InitCommand,
    configuration: Configuration,
    configuration_file: Option<PathBuf>,
) -> Result<ExitCode, Error> {
    let theme = ColorfulTheme {
        prompt_prefix: style("".to_string()),
        success_prefix: style("".to_string()),
        error_prefix: style("".to_string()),
        ..Default::default()
    };

    let configuration_file = configuration_file
        .unwrap_or_else(|| configuration.source.workspace.join(CONFIGURATION_FILE_NAME).with_extension("toml"));

    print_welcome_banner();
    if configuration_file.exists() {
        println!("  ⚠️  {}", "Mago is already configured!".bold().yellow());
        println!("      {}", format!("Found mago.toml at: {}", configuration_file.display()).bright_black());
        println!();
=======
impl InitCommand {
    pub fn execute(self, configuration: Configuration, configuration_file: Option<PathBuf>) -> Result<ExitCode, Error> {
        let theme = ColorfulTheme {
            prompt_prefix: style("".to_string()),
            success_prefix: style("".to_string()),
            error_prefix: style("".to_string()),
            ..Default::default()
        };

        let configuration_file =
            configuration_file.unwrap_or_else(|| configuration.source.workspace.join(CONFIGURATION_FILE));

        print_welcome_banner();
        if configuration_file.exists() {
            println!("  ⚠️  {}", "Mago is already configured!".bold().yellow());
            println!("      {}", format!("Found mago.toml at: {}", configuration_file.display()).bright_black());
            println!();
>>>>>>> 4db01b9a

            if Confirm::with_theme(&theme)
                .with_prompt("    Do you want to back up the existing file and start over?")
                .default(false)
                .interact()?
            {
                let backup_path = configuration_file.with_extension("toml.bkp");
                std::fs::rename(&configuration_file, &backup_path).map_err(Error::WritingConfiguration)?;

                println!();
                println!("  ✅ {}", "Backed up existing configuration.".bold().green());
                println!("      {}", format!("Moved to: {}", backup_path.display()).bright_black());
            } else {
                println!();
                println!("  ❌ {}", "Initialization cancelled.".yellow());
                println!();

                return Ok(ExitCode::SUCCESS);
            }
        }

        let InitializationProjectSettings { php_version, paths, includes, excludes } = setup_project(&theme)?;

        let integrations = setup_linter(&theme)?;
        let (print_width, tab_width, use_tabs) = setup_formatter(&theme)?;
        let analyzer_settings = setup_analyzer(&theme)?;

        print_step_header(5, "Review & Confirm");
        let config_content = CONFIGURATION_TEMPLATE
            .replace("{php_version}", &php_version)
            .replace("{paths}", &quote_format_strings(&paths))
            .replace("{includes}", &quote_format_strings(&includes))
            .replace("{excludes}", &quote_format_strings(&excludes))
            .replace(
                "{integrations}",
                &quote_format_strings(&integrations.iter().map(|i| i.to_string().to_lowercase()).collect::<Vec<_>>()),
            )
            .replace("{print_width}", &print_width.to_string())
            .replace("{tab_width}", &tab_width.to_string())
            .replace("{use_tabs}", &use_tabs.to_string())
            .replace("{analyzer_settings}", &build_analyzer_settings_string(&analyzer_settings));

        if write_configuration_if_confirmed(&theme, &configuration_file, &config_content)? {
            print_final_summary();
        } else {
            println!("  ❌ {}", "Initialization cancelled. No file was written.".yellow());
            println!();
        }

        Ok(ExitCode::SUCCESS)
    }
}

#[derive(Debug)]
struct InitializationProjectSettings {
    php_version: String,
    paths: Vec<String>,
    includes: Vec<String>,
    excludes: Vec<String>,
}

#[derive(Debug)]
struct InitializationAnalyzerSettings {
    ignore: Vec<String>,
    disabled_categories: Vec<String>,
    find_unused_definitions: bool,
    find_unused_expressions: bool,
    analyze_dead_code: bool,
    check_throws: bool,
    allow_possibly_undefined_array_keys: bool,
    perform_heuristic_checks: bool,
}

fn print_welcome_banner() {
    println!();
    println!("{}", " Mago".bold().cyan());
    println!();
    println!("{}", " ⬩ Welcome! Let's get you set up.".bright_black());
    println!();
}

fn print_step_header(step: u8, title: &str) {
    println!("  ╭─ {} {}", format!("Step {}:", step).bold(), title.cyan().bold());
    println!("  │");
}

fn print_final_summary() {
    println!();
    println!("  ╭─ 🎉 {}", "You're all set!".bold().cyan());
    println!("  │");
    println!("  │  {}", "Mago is now configured for your project.".bold());
    println!("  │");
    println!("  │  {}", "What's next?".underline());
    println!("  │    - Run {} to check for issues.", "`mago lint`".yellow());
    println!("  │    - Run {} to find type errors.", "`mago analyze`".yellow());
    println!("  │    - See formatting changes with {}.", "`mago fmt --dry-run`".yellow());
    println!("  │");
    println!("  │  {}", "Tip: Use the `--help` flag on any command for more options.".bright_black());
    println!("  │");
    println!("  ╰─ {}", "For full documentation, visit: https://mago.carthage.software/".underline());
    println!();
}

fn setup_project(theme: &ColorfulTheme) -> Result<InitializationProjectSettings, Error> {
    print_step_header(1, "Project Setup");
    let composer_file = Path::new(COMPOSER_JSON_FILE);
    if composer_file.exists()
        && Confirm::with_theme(theme)
            .with_prompt(format!(
                " │  Found `{}`. Use it to auto-configure project paths & PHP version?",
                COMPOSER_JSON_FILE
            ))
            .default(true)
            .interact()?
    {
        println!("  │");
        println!("  │  {}", "Reading composer.json...".bright_black());
        let composer_json = std::fs::read_to_string(composer_file).map_err(Error::ReadingComposerJson)?;
        let composer = ComposerPackage::from_str(&composer_json)?;
        let workspace = composer_file.parent().unwrap_or_else(|| Path::new("."));

        let php_version = extract_php_version_from_composer(&composer);
        let paths = extract_paths_from_composer(&composer, workspace);
        let includes = vec!["vendor".to_string()];
        let excludes = Vec::new();

        println!("  │  {}", "Project settings detected!".green());
        println!("  ╰─");

        Ok(InitializationProjectSettings { php_version, paths, includes, excludes })
    } else {
        println!("  │");
        let paths = prompt_for_paths(theme, "Source code paths (e.g., src,tests)", Some("src,tests"))?;
        let includes = prompt_for_paths(theme, "Dependency paths (e.g., vendor)", Some("vendor"))?;
        let excludes = prompt_for_paths(theme, "Paths to exclude (e.g., build,dist)", None)?;
        let php_version = prompt_for_php_version(theme)?;
        println!("  ╰─");

        Ok(InitializationProjectSettings { php_version, paths, includes, excludes })
    }
}

fn setup_linter(theme: &ColorfulTheme) -> Result<Vec<Integration>, Error> {
    print_step_header(2, "Linter Configuration");
    println!("  │  {}", "The Linter checks your code for stylistic issues and inconsistencies.".bright_black());
    println!("  │  {}", "It helps keep your codebase clean and readable.".bright_black());
    println!("  │");

    let composer_file = Path::new(COMPOSER_JSON_FILE);
    if composer_file.exists()
        && Confirm::with_theme(theme)
            .with_prompt(" │  Use `composer.json` to auto-detect framework integrations?")
            .default(true)
            .interact()?
    {
        println!("  │");
        println!("  │  {}", "Detecting integrations from composer.json...".bright_black());
        let composer_json = std::fs::read_to_string(composer_file).map_err(Error::ReadingComposerJson)?;
        let composer = ComposerPackage::from_str(&composer_json)?;
        let integrations = detect_integrations_from_composer(&composer);
        println!("  │  {}", "Done!".green());
        println!("  ╰─");
        Ok(integrations)
    } else {
        let integrations = prompt_for_integrations(theme)?;
        println!("  ╰─");
        Ok(integrations)
    }
}

fn setup_formatter(theme: &ColorfulTheme) -> Result<(u16, u8, bool), Error> {
    print_step_header(3, "Formatter Configuration");
    println!("  │  {}", "The Formatter automatically rewrites your files to a consistent style.".bright_black());
    println!("  │  {}", "This ends debates about spacing and helps you focus on the code.".bright_black());
    println!("  │");

    let defaults = (120, 4, false);

    if Confirm::with_theme(theme)
        .with_prompt(" │  The default settings are PSR-12 compatible. Do you want to customize them?")
        .default(false)
        .interact()?
    {
        println!("  │");
        let print_width = prompt_for_u16(theme, " │  Print width (line length)", defaults.0)?;
        let tab_width = prompt_for_u8(theme, " │  Tab width (spaces)", defaults.1)?;
        let use_tabs =
            Confirm::with_theme(theme).with_prompt(" │  Use tabs instead of spaces?").default(defaults.2).interact()?;
        println!("  │");
        println!("  │  {}", "ℹ️  The formatter has many more options. Check the docs to customize it further.".blue());
        println!("  ╰─");
        Ok((print_width, tab_width, use_tabs))
    } else {
        println!("  │");
        println!("  │  {}", "Great choice! Sticking to the defaults is highly recommended.".green());
        println!("  ╰─");
        Ok(defaults)
    }
}

fn setup_analyzer(theme: &ColorfulTheme) -> Result<InitializationAnalyzerSettings, Error> {
    print_step_header(4, "Analyzer Configuration");
    println!("  │  {}", "The Analyzer finds logical bugs and type errors before you run your code.".bright_black());
    println!("  │  {}", "This is the most powerful part of Mago.".bright_black());
    println!("  │");

    if Confirm::with_theme(theme)
        .with_prompt(" │  Would you like to go through the advanced setup for the analyzer?")
        .default(false)
        .interact()?
    {
        println!("  │");
        let find_unused_definitions = Confirm::with_theme(theme)
            .with_prompt(" │  Find unused definitions (e.g., private methods)?")
            .default(true)
            .interact()?;
        let find_unused_expressions = Confirm::with_theme(theme)
            .with_prompt(" │  Find unused expressions (e.g., `$a + $b;`)?")
            .default(false)
            .interact()?;
        let analyze_dead_code = Confirm::with_theme(theme)
            .with_prompt(" │ Analyze code that appears to be unreachable?")
            .default(false)
            .interact()?;
        let check_throws = Confirm::with_theme(theme)
            .with_prompt(" │  Check for unhandled thrown exceptions?")
            .default(true)
            .interact()?;
        let allow_possibly_undefined_array_keys = Confirm::with_theme(theme)
            .with_prompt(" │  Allow accessing possibly undefined array keys?")
            .default(true)
            .interact()?;
        let perform_heuristic_checks = Confirm::with_theme(theme)
            .with_prompt(" │  Enable extra heuristic checks for code quality?")
            .default(true)
            .interact()?;

        println!("  │");
        let ignore = prompt_for_paths(theme, "Issue codes to ignore globally (comma-separated)", None)?;
        let disabled_categories = prompt_for_disabled_categories(theme)?;

        println!("  ╰─");
        Ok(InitializationAnalyzerSettings {
            ignore,
            disabled_categories,
            find_unused_definitions,
            find_unused_expressions,
            analyze_dead_code,
            check_throws,
            allow_possibly_undefined_array_keys,
            perform_heuristic_checks,
        })
    } else {
        println!("  │");
        println!("  │  {}", "Let's enable the most common features:".bright_black());
        println!("  │");
        let find_unused_definitions =
            Confirm::with_theme(theme).with_prompt(" │  Find unused definitions?").default(true).interact()?;
        let check_throws = Confirm::with_theme(theme)
            .with_prompt(" │  Check for unhandled thrown exceptions?")
            .default(true)
            .interact()?;
        let perform_heuristic_checks = Confirm::with_theme(theme)
            .with_prompt(" │  Enable extra heuristic checks for code quality?")
            .default(true)
            .interact()?;
        println!("  ╰─");
        Ok(InitializationAnalyzerSettings {
            ignore: Vec::new(),
            disabled_categories: Vec::new(),
            find_unused_definitions,
            find_unused_expressions: false,
            analyze_dead_code: false,
            check_throws,
            allow_possibly_undefined_array_keys: true,
            perform_heuristic_checks,
        })
    }
}

fn write_configuration_if_confirmed(
    theme: &ColorfulTheme,
    config_path: &Path,
    config_content: &str,
) -> Result<bool, Error> {
    println!("  │");
    println!("  │  {}", "Your `mago.toml` file will look like this:".bright_black());
    println!("  │");
    println!("  │  {}", "```toml".bright_black());
    for line in config_content.trim().lines() {
        println!("  │  {}", line.green());
    }
    println!("  │  {}", "```".bright_black());
    println!("  │");

    if Confirm::with_theme(theme).with_prompt(" │  Write configuration to `mago.toml`?").default(true).interact()? {
        std::fs::write(config_path, config_content.trim()).map_err(Error::WritingConfiguration)?;
        println!("  ╰─");
        println!();
        println!("  ✅ {}", "Configuration file created successfully!".bold().green());
        Ok(true)
    } else {
        println!("  ╰─");
        Ok(false)
    }
}

fn extract_php_version_from_composer(composer: &ComposerPackage) -> String {
    composer
        .require
        .get("php")
        .and_then(|constraint| extract_minimum_php_version(constraint))
        .unwrap_or_else(|| DEFAULT_PHP_VERSION.to_string())
}

fn extract_paths_from_composer(composer: &ComposerPackage, workspace: &Path) -> Vec<String> {
    let mut paths = Vec::new();

    if let Some(autoload) = composer.autoload.as_ref() {
        paths.extend(autoload.psr_4.values().flat_map(get_autoload_value));
    }
    if let Some(autoload_dev) = composer.autoload_dev.as_ref() {
        paths.extend(autoload_dev.psr_4.values().flat_map(get_autoload_dev_value));
    }

    let existing_paths: Vec<String> = paths.into_iter().filter(|p| workspace.join(p).exists()).collect();
    deduplicate_paths(existing_paths)
}

fn deduplicate_paths(mut paths: Vec<String>) -> Vec<String> {
    if paths.len() <= 1 {
        return paths;
    }
    paths.sort();
    paths.dedup();

    let mut parent_paths = Vec::new();
    for path in &paths {
        if !parent_paths.iter().any(|p: &String| path.starts_with(&format!("{}/", p.trim_end_matches('/')))) {
            parent_paths.push(path.clone());
        }
    }
    parent_paths
}

fn detect_integrations_from_composer(composer: &ComposerPackage) -> Vec<Integration> {
    let mut integrations = vec![];
    if has_package(composer, "azjezz/psl") {
        integrations.push(Integration::Psl);
    }
    if has_package_prefix(composer, "symfony/") {
        integrations.push(Integration::Symfony);
    }
    if has_package_prefix(composer, "laravel/") {
        integrations.push(Integration::Laravel);
    }
    if has_package(composer, "phpunit/phpunit") {
        integrations.push(Integration::PHPUnit);
    }
    integrations
}

fn has_package_prefix(composer: &ComposerPackage, prefix: &str) -> bool {
    composer.require.keys().any(|k| k.starts_with(prefix)) || composer.require_dev.keys().any(|k| k.starts_with(prefix))
}

fn has_package(composer: &ComposerPackage, package_name: &str) -> bool {
    composer.require.contains_key(package_name) || composer.require_dev.contains_key(package_name)
}

fn get_autoload_value(autoload: &AutoloadPsr4value) -> Vec<String> {
    match autoload {
        AutoloadPsr4value::Array(items) => items.clone(),
        AutoloadPsr4value::String(path) => vec![path.clone()],
    }
}

fn get_autoload_dev_value(autoload: &ComposerPackageAutoloadDevPsr4value) -> Vec<String> {
    match autoload {
        ComposerPackageAutoloadDevPsr4value::Array(items) => items.clone(),
        ComposerPackageAutoloadDevPsr4value::String(path) => vec![path.clone()],
    }
}

fn prompt_for_paths(theme: &ColorfulTheme, prompt: &str, default: Option<&str>) -> Result<Vec<String>, Error> {
    let mut builder = Input::with_theme(theme);
    builder = builder.with_prompt(format!(" │  {}", prompt)).allow_empty(true);

    if let Some(d) = default {
        builder = builder.default(d.to_string());
    }

    let input: String = builder.interact_text()?;

    if input.is_empty() {
        return Ok(default.unwrap_or("").split(',').map(|s| s.trim().to_string()).filter(|s| !s.is_empty()).collect());
    }

    Ok(input.split(',').map(|s| s.trim().to_string()).filter(|s| !s.is_empty()).collect())
}

fn prompt_for_php_version(theme: &ColorfulTheme) -> Result<String, Error> {
    let input: String = Input::with_theme(theme)
        .with_prompt(" │  PHP version to target")
        .default(DEFAULT_PHP_VERSION.to_string())
        .allow_empty(true)
        .validate_with(|v: &String| {
            if v.is_empty() {
                return Ok(());
            }
            PHPVersion::from_str(v).map(|_| ()).map_err(|e| e.to_string())
        })
        .interact_text()?;

    Ok(if input.is_empty() { DEFAULT_PHP_VERSION.to_string() } else { input })
}

fn prompt_for_u16(theme: &ColorfulTheme, prompt: &str, default: u16) -> Result<u16, Error> {
    Input::with_theme(theme).with_prompt(prompt).default(default).interact_text().map_err(Error::from)
}

fn prompt_for_u8(theme: &ColorfulTheme, prompt: &str, default: u8) -> Result<u8, Error> {
    Input::with_theme(theme).with_prompt(prompt).default(default).interact_text().map_err(Error::from)
}

fn prompt_for_integrations(theme: &ColorfulTheme) -> Result<Vec<Integration>, Error> {
    let items = &[Integration::Psl, Integration::Laravel, Integration::PHPUnit, Integration::Symfony];
    let selections = MultiSelect::with_theme(theme)
        .with_prompt(" │  Select integrations to enable (space to select, enter to confirm)")
        .items(items)
        .interact()?;
    Ok(selections.into_iter().map(|i| items[i]).collect())
}

fn prompt_for_disabled_categories(theme: &ColorfulTheme) -> Result<Vec<String>, Error> {
    const CATEGORIES: [&str; 19] = [
        "falsable",
        "nullable",
        "mixed",
        "redundancy",
        "reference",
        "unreachable",
        "deprecation",
        "impossibility",
        "ambiguity",
        "existence",
        "template",
        "argument",
        "operand",
        "property",
        "generator",
        "array",
        "return",
        "method",
        "iterator",
    ];

    let selections = MultiSelect::with_theme(theme)
        .with_prompt(" │  Select issue categories to disable (all are enabled by default)")
        .items(CATEGORIES)
        .interact()?;

    Ok(selections.into_iter().map(|i| CATEGORIES[i].to_string()).collect())
}

fn quote_format_strings(items: &[String]) -> String {
    items.iter().map(|p| format!("\"{}\"", p)).collect::<Vec<_>>().join(", ")
}

fn build_analyzer_settings_string(settings: &InitializationAnalyzerSettings) -> String {
    let mut lines = Vec::new();

    if !settings.ignore.is_empty() {
        lines.push("# Ignored Issues".to_string());
        lines.push(format!("ignore = [{}]", quote_format_strings(&settings.ignore)));
        lines.push("".to_string());
    }

    if !settings.disabled_categories.is_empty() {
        lines.push("# Disabled Issue Categories".to_string());
        for category in &settings.disabled_categories {
            lines.push(format!("{}-issues = false", category));
        }
        lines.push("".to_string());
    }

    if !lines.is_empty() {
        lines.push("# Analyzer Settings".to_string());
    }
    lines.push(format!("find-unused-definitions = {}", settings.find_unused_definitions));
    lines.push(format!("find-unused-expressions = {}", settings.find_unused_expressions));
    lines.push(format!("analyze-dead-code = {}", settings.analyze_dead_code));
    lines.push(format!("check-throws = {}", settings.check_throws));
    lines.push(format!("allow-possibly-undefined-array-keys = {}", settings.allow_possibly_undefined_array_keys));
    lines.push(format!("perform-heuristic-checks = {}", settings.perform_heuristic_checks));

    lines.join("\n")
}<|MERGE_RESOLUTION|>--- conflicted
+++ resolved
@@ -58,28 +58,6 @@
 )]
 pub struct InitCommand;
 
-<<<<<<< HEAD
-pub fn execute(
-    _: InitCommand,
-    configuration: Configuration,
-    configuration_file: Option<PathBuf>,
-) -> Result<ExitCode, Error> {
-    let theme = ColorfulTheme {
-        prompt_prefix: style("".to_string()),
-        success_prefix: style("".to_string()),
-        error_prefix: style("".to_string()),
-        ..Default::default()
-    };
-
-    let configuration_file = configuration_file
-        .unwrap_or_else(|| configuration.source.workspace.join(CONFIGURATION_FILE_NAME).with_extension("toml"));
-
-    print_welcome_banner();
-    if configuration_file.exists() {
-        println!("  ⚠️  {}", "Mago is already configured!".bold().yellow());
-        println!("      {}", format!("Found mago.toml at: {}", configuration_file.display()).bright_black());
-        println!();
-=======
 impl InitCommand {
     pub fn execute(self, configuration: Configuration, configuration_file: Option<PathBuf>) -> Result<ExitCode, Error> {
         let theme = ColorfulTheme {
@@ -89,15 +67,14 @@
             ..Default::default()
         };
 
-        let configuration_file =
-            configuration_file.unwrap_or_else(|| configuration.source.workspace.join(CONFIGURATION_FILE));
+        let configuration_file = configuration_file
+            .unwrap_or_else(|| configuration.source.workspace.join(CONFIGURATION_FILE_NAME).with_extension("toml"));
 
         print_welcome_banner();
         if configuration_file.exists() {
             println!("  ⚠️  {}", "Mago is already configured!".bold().yellow());
             println!("      {}", format!("Found mago.toml at: {}", configuration_file.display()).bright_black());
             println!();
->>>>>>> 4db01b9a
 
             if Confirm::with_theme(&theme)
                 .with_prompt("    Do you want to back up the existing file and start over?")
